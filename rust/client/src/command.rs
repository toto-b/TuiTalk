use crate::app;
use shared::*;
use std::{
    num::ParseIntError,
    time::{SystemTime, UNIX_EPOCH},
};

const MESSAGE_LENGTH: usize = 250;
const USERNAME_LENGTH: usize = 15;

pub fn get_unix_timestamp() -> u64 {
    let now = SystemTime::now()
        .duration_since(UNIX_EPOCH)
        .expect("unixtime");
    now.as_secs()
}

pub fn join_initial_room(app: &mut app::App) {
    let com = join_room(app);
    app.tx.unbounded_send(com).unwrap();
}

pub fn quit_app(app: &mut app::App) {
    let com = leave_room(app);
    app.tx.unbounded_send(com).unwrap();
}

pub fn join_room(app: &mut app::App) -> TalkProtocol {
    TalkProtocol::JoinRoom {
        room_id: app.room,
        uuid: app.uuid,
        username: app.username.clone(),
        unixtime: get_unix_timestamp(),
    }
}

pub fn leave_room(app: &mut app::App) -> TalkProtocol {
    TalkProtocol::LeaveRoom {
        room_id: app.room,
        uuid: app.uuid,
        username: app.username.clone(),
        unixtime: get_unix_timestamp(),
    }
}

pub fn parse(app: &mut app::App) {
    if app.input.is_empty() {
    } else if app.input.len() >= MESSAGE_LENGTH {
        let com = parse_message_too_long();
        app.communication.lock().unwrap().push(com);
    } else if app.input.starts_with("/") {
        app.input = app.input.trim_start_matches("/").trim().to_string();
        parse_command(app);
    } else {
        let com = TalkProtocol::PostMessage {
            message: TalkMessage {
                uuid: app.uuid,
                username: app.username.to_string(),
                text: app.input.to_string(),
                room_id: app.room,
                unixtime: get_unix_timestamp(),
            },
        };
        app.tx.unbounded_send(com).unwrap();
    }
}

fn parse_command(app: &mut app::App) {
    if app.input.starts_with("name") {
        app.input = app.input.trim_start_matches("name ").trim().to_string();
        if app.input.len() <= USERNAME_LENGTH {
            let com = parse_command_name(app);
            app.tx.unbounded_send(com).unwrap();
        } else {
            let com = parse_message_too_long();
            app.communication.lock().unwrap().push(com);
        }
    } else if app.input.starts_with("room") {
        app.input = app.input.trim_start_matches("room").trim().to_string();
        match app.input.parse::<i32>() {
            Ok(number) => {
<<<<<<< HEAD
                let com = parse_command_room_valid(app, number);
                app.tx.unbounded_send(com.0).unwrap();
                app.tx.unbounded_send(com.1).unwrap();
                app.communication.lock().unwrap().clear();
=======
                let (leave, join) = parse_command_room_valid(app, number);
                app.tx.unbounded_send(join).unwrap();
                app.communication.lock().unwrap().clear();
                app.tx.unbounded_send(leave).unwrap();
>>>>>>> 247e6afa
            }
            Err(error) => {
                let com = parse_command_room_invalid(error);
                app.communication.lock().unwrap().push(com);
            }
        }
    } else if app.input == "clear" {
        app.communication.lock().unwrap().clear();
    } else if app.input.starts_with("fetch") {
        app.input = app.input.trim_start_matches("fetch").trim().to_string();
        match app.input.parse::<i64>() {
            Ok(number) => {
                let com = parse_command_fetch_valid(app, number);
                app.tx.unbounded_send(com).unwrap();
            }
            Err(error) => {
                let com = parse_command_fetch_invalid(error);
                app.communication.lock().unwrap().push(com);
            }
        }
    } else {
        let com = parse_invalid_command(app);
        app.communication.lock().unwrap().push(com);
    }
}

fn parse_command_room_valid(app: &mut app::App, number: i32) -> (TalkProtocol, TalkProtocol) {
    let leave_message = leave_room(app);
    app.room = number;
    let join_message = join_room(app);
    (leave_message, join_message)
}

fn parse_command_room_invalid(error: ParseIntError) -> TalkProtocol {
    TalkProtocol::LocalError {
        message: error.to_string(),
    }
}

fn parse_command_name(app: &mut app::App) -> TalkProtocol {
    let old_username = app.username.to_string();
    app.username = app.input.to_string();
    TalkProtocol::ChangeName {
        uuid: app.uuid,
        username: app.username.to_string(),
        old_username: old_username.to_string(),
        unixtime: get_unix_timestamp(),
    }
}

fn parse_invalid_command(app: &mut app::App) -> TalkProtocol {
    TalkProtocol::LocalError {
        message: format!("The command '{}' does not exist", app.input),
    }
}

fn parse_command_fetch_valid(app: &mut app::App, set_limit: i64) -> TalkProtocol {
    TalkProtocol::Fetch {
        room_id: app.room,
        limit: set_limit,
        fetch_before: app
            .communication
            .lock()
            .unwrap()
            .iter()
            .find_map(|proto| match proto {
                TalkProtocol::Error { .. } => None,
                TalkProtocol::LocalError { .. } => None,
                TalkProtocol::PostMessage { message } => Some(message.unixtime),
                TalkProtocol::UserJoined { unixtime, .. } => Some(*unixtime),
                TalkProtocol::UserLeft { unixtime, .. } => Some(*unixtime),
                TalkProtocol::UsernameChanged { unixtime, .. } => Some(*unixtime),
                _ => None,
            })
            .unwrap_or(get_unix_timestamp()),
    }
}

fn parse_command_fetch_invalid(error: ParseIntError) -> TalkProtocol {
    TalkProtocol::LocalError {
        message: error.to_string(),
    }
}

fn parse_message_too_long() -> TalkProtocol {
    TalkProtocol::LocalError {
        message: "Input too long".to_string(),
    }
}<|MERGE_RESOLUTION|>--- conflicted
+++ resolved
@@ -79,17 +79,10 @@
         app.input = app.input.trim_start_matches("room").trim().to_string();
         match app.input.parse::<i32>() {
             Ok(number) => {
-<<<<<<< HEAD
-                let com = parse_command_room_valid(app, number);
-                app.tx.unbounded_send(com.0).unwrap();
-                app.tx.unbounded_send(com.1).unwrap();
-                app.communication.lock().unwrap().clear();
-=======
                 let (leave, join) = parse_command_room_valid(app, number);
                 app.tx.unbounded_send(join).unwrap();
                 app.communication.lock().unwrap().clear();
                 app.tx.unbounded_send(leave).unwrap();
->>>>>>> 247e6afa
             }
             Err(error) => {
                 let com = parse_command_room_invalid(error);
