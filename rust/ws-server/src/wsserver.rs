use crate::database::{
    connection::establish_connection,
    models::{NewMessage, NewUser},
    queries::{delete_user_by_uuid, insert_message, insert_user},
};
use crate::redis::*;
use diesel::PgConnection;
use futures_util::{SinkExt, StreamExt, stream::TryStreamExt};
use redis::{Commands};
use shared::{
    ClientAction::{Join, Leave},
    TalkProtocol,
};
use uuid::Uuid;
use std::{env, net::SocketAddr, sync::Arc};
use tokio::sync::Mutex as TMutex;
use tokio::sync::{mpsc::unbounded_channel, oneshot };
use tokio::sync::mpsc::UnboundedSender;
use tokio::{
    net::{TcpListener, TcpStream},
    runtime::Handle,
<<<<<<< HEAD
}; // custom module
use anyhow::{Result};
=======
};
>>>>>>> 65682d40

type SharedPostgres = Arc<TMutex<PgConnection>>;

pub async fn handle_connection(
    raw_stream: TcpStream,
    addr: SocketAddr,
    shared_redis: SharedRedis,
    pg_conn: SharedPostgres,
) -> Result<()> {
    println!("Incoming TCP connection from: {}", addr);

    let ws_stream = tokio_tungstenite::accept_async(raw_stream).await?;
    println!("WebSocket connection established: {}", addr);

    let (tx, mut rx) = unbounded_channel();
    let (room_tx, room_rx) = unbounded_channel::<(i32, oneshot::Sender<()>)>();

    let (mut outgoing, incoming) = ws_stream.split();

    // Spawn Redis subscriber
    tokio::spawn(subscribe_to_redis(tx, room_rx));

    // Process incoming messages
    let message_handler = async {
        incoming
            .try_for_each(|msg| async {
                let deserialize_msg: TalkProtocol = bincode::deserialize(&msg.into_data()).expect("deserializing");
                let _ = handle_message(deserialize_msg, &room_tx, &shared_redis, &pg_conn).await;
                Ok(())
            })
            .await
    };

    // Forward Redis messages to WebSocket
    let redis_forwarder = async {
        while let Some(msg) = rx.recv().await {
            outgoing.send(msg).await?;
        }
        Ok(())
    };

    // Run both tasks concurrently
    tokio::select! {
        result = message_handler => result,
        result = redis_forwarder => result,
    }?;

    println!("{} disconnected", addr);
    Ok(())
}

async fn handle_message(
    msg: TalkProtocol,
    room_tx: &UnboundedSender<(i32, oneshot::Sender<()>)>,
    shared_redis: &SharedRedis,
    pg_conn: &SharedPostgres,
) -> Result<()> {
    println!(
        "[SERVER] Received: [{}, {:?}, room={:?}]: {}",
        msg.username,
        msg.action,
        msg.room_id,
        msg.message.as_deref().unwrap_or("")
    );

    // Persist message to DB
    persist_message(pg_conn, &msg).await?;

    match msg.action {
        Join => handle_join(msg, room_tx, shared_redis, pg_conn).await,
        Leave => handle_leave(msg, shared_redis, pg_conn).await,
        // Fetch => handle_fetch(msg).await,
        _ => handle_normal_message(msg, shared_redis).await,
    }
}

async fn handle_join(
    msg: TalkProtocol,
    room_tx: &UnboundedSender<(i32, oneshot::Sender<()>)>,
    shared_redis: &SharedRedis,
    pg_conn: &SharedPostgres,
) -> Result<()> {
    println!("[SERVER] Room change to {}", msg.room_id);

    let (ack_tx, ack_rx) = oneshot::channel();
    room_tx.send((msg.room_id, ack_tx))?;

    // Wait for subscription confirmation
    ack_rx.await?;

    // Now publish safely
    publish_message(shared_redis, &msg).await?;
    persist_user(pg_conn, &msg).await?;

    Ok(())
}

async fn handle_leave(msg: TalkProtocol, shared_redis: &SharedRedis, pg_conn: &SharedPostgres) -> Result<()> {
    publish_message(shared_redis, &msg).await?;
    delete_user(pg_conn, &msg.uuid).await?;
    Ok(())
}

async fn handle_normal_message(msg: TalkProtocol, shared_redis: &SharedRedis) -> Result<()> {
    publish_message(shared_redis, &msg).await
}

// Helper functions for DB operations
async fn persist_message(pg_conn: &SharedPostgres, msg: &TalkProtocol) -> Result<()> {
    let mut conn = pg_conn.lock().await;
    insert_message(&mut conn, NewMessage {
        room_id: msg.room_id,
        message: msg.message.clone().unwrap(),
        time: msg.unixtime as i64,
        uuid: msg.uuid,
        username: msg.username.clone(),
    })?;
    Ok(())
}

async fn persist_user(pg_conn: &SharedPostgres, msg: &TalkProtocol) -> Result<()> {
    let mut conn = pg_conn.lock().await;
    insert_user(&mut conn, NewUser {
        room_id: msg.room_id,
        uuid: msg.uuid,
    })?;
    Ok(())
}

async fn delete_user(pg_conn: &SharedPostgres, user_uuid: &Uuid) -> Result<()> {
    let mut conn = pg_conn.lock().await;
    delete_user_by_uuid(&mut conn, *user_uuid)?;
    Ok(())
}

async fn publish_message(shared_redis: &SharedRedis, msg: &TalkProtocol) -> Result<()> {
    let mut conn = shared_redis.lock().await;
    let msg_json = msg.serialize()?;
    let _: () = conn.spublish(msg.room_id, msg_json)?;
    Ok(())
}

pub async fn start_ws_server() -> Result<(), std::io::Error> {
    let addr = env::args()
        .nth(1)
        .unwrap_or_else(|| "0.0.0.0:8080".to_string());

    let try_socket = TcpListener::bind(&addr).await;
    let listener = try_socket.expect("Failed to bind");

    println!("Listening on: {}", addr);

    let redis_con = create_redis_connection()
        .await
        .expect("Redis connection failed");
    let shared_con: SharedRedis = Arc::new(TMutex::new(redis_con));

    let pg_conn = Arc::new(TMutex::new(establish_connection()));

    while let Ok((stream, addr)) = listener.accept().await {
        let rd_clone = Arc::clone(&shared_con);
        let pg_clone = Arc::clone(&pg_conn);
        tokio::spawn(handle_connection(stream, addr, rd_clone, pg_clone));

        let metrics = Handle::current().metrics();

        let n = metrics.num_alive_tasks();
        println!("Server has {} active connections", n);
    }

    Ok(())
}<|MERGE_RESOLUTION|>--- conflicted
+++ resolved
@@ -19,12 +19,8 @@
 use tokio::{
     net::{TcpListener, TcpStream},
     runtime::Handle,
-<<<<<<< HEAD
-}; // custom module
+}; 
 use anyhow::{Result};
-=======
-};
->>>>>>> 65682d40
 
 type SharedPostgres = Arc<TMutex<PgConnection>>;
 
