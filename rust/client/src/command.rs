use crate::app;
use crossterm::terminal::disable_raw_mode;
use shared::{ClientAction::*, TalkProtocol};
use std::{
    num::ParseIntError,
    process,
    time::{SystemTime, UNIX_EPOCH},
};
use uuid::Uuid;

pub fn get_unix_timestamp() -> u64 {
    let now = SystemTime::now()
        .duration_since(UNIX_EPOCH)
        .expect("unixtime");
    now.as_secs()
}

pub fn join_initial_room(app: &mut app::App) {
    let com = TalkProtocol {
        uuid: Uuid::new_v4(),
        username: "Info".to_string(),
        message: Some(format!("{} joined the room", app.username)),
        action: Join,
        room_id: app.room,
        unixtime: get_unix_timestamp(),
    };
    app.tx.unbounded_send(com).unwrap();
}

pub fn parse(app: &mut app::App) {
    if app.input.starts_with("/") {
        app.input = app.input.trim_start_matches("/").trim().to_string();
        parse_command(app);
    } else {
        let com = TalkProtocol {
            uuid: app.uuid,
            username: app.username.to_string(),
            message: Some(app.input.to_string()),
            action: Send,
            room_id: app.room,
            unixtime: get_unix_timestamp(),
        };
        app.tx.unbounded_send(com).unwrap();
    }
}

fn parse_command(app: &mut app::App) {
    if app.input.starts_with("name") {
        app.input = app.input.trim_start_matches("name ").trim().to_string();
        let com = parse_command_name(app);
        app.tx.unbounded_send(com).unwrap();
    } else if app.input.starts_with("room") {
        app.input = app.input.trim_start_matches("room").trim().to_string();
        match app.input.parse::<i32>() {
            Ok(number) => {
                let com = parse_command_room_valid(app, number);
                app.tx.unbounded_send(com.0).unwrap();
                app.tx.unbounded_send(com.1).unwrap();
            }
            Err(error) => {
                let com = parse_command_room_invalid(app, error);
                app.communication.lock().unwrap().push(com);
            }
        }
    } else if app.input.starts_with("broadcast") {
        app.input = app.input.trim_start_matches("broadcast").trim().to_string();
        let com = parse_command_broadcast(app);
        app.tx.unbounded_send(com).unwrap();
    } else if app.input == "clear" {
        app.communication.lock().unwrap().clear();
    } else if app.input == "fetch" {
        let com = parse_command_fetch(app);
        app.tx.unbounded_send(com).unwrap();
    } else {
        let com = parse_invalid_command(app);
        app.communication.lock().unwrap().push(com);
    }
}

fn parse_command_room_valid(app: &mut app::App, number: i32) -> (TalkProtocol, TalkProtocol) {
<<<<<<< HEAD
    let leave_message = TalkProtocol {
        uuid: app.uuid,
        username: "Info".to_string(),
        message: Some(format!("{} changed to room {}", app.username, number)),
        action: Leave,
        room_id: app.room,
        unixtime: get_unix_timestamp(),
    };
    app.room = number;
    let join_message = TalkProtocol {
        uuid: app.uuid,
        username: "Info".to_string(),
        message: Some(format!("{} joined the room", app.username)),
        action: Join,
        room_id: app.room,
        unixtime: get_unix_timestamp(),
    };
    (leave_message, join_message)
=======
    let old_room = app.room;
    app.room = number;
    (
        TalkProtocol {
            uuid: Uuid::new_v4(),
            username: "Info".to_string(),
            message: Some(format!("{} changed to room {}", app.username, number)),
            action: Leave,
            room_id: old_room,
            unixtime: get_unix_timestamp(),
        },
        TalkProtocol {
            uuid: Uuid::new_v4(),
            username: "Info".to_string(),
            message: Some(format!("{} joined the room", app.username)),
            action: Join,
            room_id: app.room,
            unixtime: get_unix_timestamp(),
        },
    )
>>>>>>> e110ef61
}

fn parse_command_room_invalid(app: &mut app::App, error: ParseIntError) -> TalkProtocol {
    TalkProtocol {
        uuid: app.uuid,
        username: "Error".to_string(),
        message: Some(error.to_string()),
        action: Send,
        room_id: app.room,
        unixtime: get_unix_timestamp(),
    }
}

fn parse_command_name(app: &mut app::App) -> TalkProtocol {
    let old_username = app.username.to_string();
    app.username = app.input.to_string();
    TalkProtocol {
        uuid: app.uuid,
        username: "Info".to_string(),
        message: Some(format!(
            "{} changed his name to '{}'",
            old_username, app.username
        )),
        action: Send,
        room_id: app.room,
        unixtime: get_unix_timestamp(),
    }
}

fn parse_invalid_command(app: &mut app::App) -> TalkProtocol {
    TalkProtocol {
        uuid: app.uuid,
        username: "Error".to_string(),
        message: Some(format!("The command '{}' does not exist", app.input)),
        action: Send,
        room_id: app.room,
        unixtime: get_unix_timestamp(),
    }
}

fn parse_command_broadcast(app: &mut app::App) -> TalkProtocol {
    TalkProtocol {
        uuid: app.uuid,
        username: "Broadcast".to_string(),
        message: Some(app.input.to_string()),
        action: Send,
        room_id: app.room,
        unixtime: get_unix_timestamp(),
    }
}

fn parse_command_fetch(app: &mut app::App) -> TalkProtocol {
    TalkProtocol {
        uuid: app.uuid,
        username: "Info".to_string(),
        message: Some("Fetch requested".to_string()),
        action: Fetch,
        room_id: app.room,
        unixtime: get_unix_timestamp(),
    }
}<|MERGE_RESOLUTION|>--- conflicted
+++ resolved
@@ -78,7 +78,6 @@
 }
 
 fn parse_command_room_valid(app: &mut app::App, number: i32) -> (TalkProtocol, TalkProtocol) {
-<<<<<<< HEAD
     let leave_message = TalkProtocol {
         uuid: app.uuid,
         username: "Info".to_string(),
@@ -97,28 +96,6 @@
         unixtime: get_unix_timestamp(),
     };
     (leave_message, join_message)
-=======
-    let old_room = app.room;
-    app.room = number;
-    (
-        TalkProtocol {
-            uuid: Uuid::new_v4(),
-            username: "Info".to_string(),
-            message: Some(format!("{} changed to room {}", app.username, number)),
-            action: Leave,
-            room_id: old_room,
-            unixtime: get_unix_timestamp(),
-        },
-        TalkProtocol {
-            uuid: Uuid::new_v4(),
-            username: "Info".to_string(),
-            message: Some(format!("{} joined the room", app.username)),
-            action: Join,
-            room_id: app.room,
-            unixtime: get_unix_timestamp(),
-        },
-    )
->>>>>>> e110ef61
 }
 
 fn parse_command_room_invalid(app: &mut app::App, error: ParseIntError) -> TalkProtocol {
